--- conflicted
+++ resolved
@@ -1459,7 +1459,7 @@
                                     else
                                         ms.AddRef()
                                         ms, startpos, endpos-startpos                                                                      
-                                let replicateMsStreamFunc()  =
+                                let replicateMsStreamFunc()  = 
                                     if bCommonStatePerNode || Utils.IsNull state then 
                                         null
                                     else 
@@ -2593,12 +2593,8 @@
                 Logger.LogF( LogLevel.MildVerbose, ( fun _ -> sprintf "Environment variable %s <-- %s " var value ))
         // MakeFileAccessible( logfname )
 //        let task = Task( SignatureName=name, SignatureVersion=ver )
-<<<<<<< HEAD
         Task.StartTaskAsSeperateApp( name, ver, ip, port, jobip, jobport, authParams, None, None, None)
-=======
-        Task.StartTaskAsSeperateApp( name, ver, port, jobport, authParams, None, None, None)
         Logger.LogF( LogLevel.MildVerbose, (fun _ -> sprintf "ContainerAppDomainLauncher.Start returns"))
->>>>>>> 3c1e03bc
 and [<AllowNullLiteral>]
     internal ContainerAppDomainInfo() =
     member val Name = "" with get, set
@@ -2633,12 +2629,8 @@
                     let proxy = ad2.CreateInstanceFromAndUnwrap( exeAssembly.Location, fullTypename ) 
                     let mbrt = proxy :?> ContainerAppDomainLauncher
                     mbrt.Start( x.Name, x.Version, DeploymentSettings.StatusUseAllDrivesForData, 
-<<<<<<< HEAD
                         x.Ticks, DeploymentSettings.MaxMemoryLimitInMB, DeploymentSettings.ClientIP, DeploymentSettings.ClientPort, x.JobIP, x.JobPort, DeploymentSettings.LogFolder, int (Prajna.Tools.Logger.DefaultLogLevel), x.JobDir, x.JobEnvVars, Cluster.Connects.GetAuthParam() ) 
-=======
-                        x.Ticks, DeploymentSettings.MaxMemoryLimitInMB, DeploymentSettings.ClientPort, x.JobPort, DeploymentSettings.LogFolder, int (Prajna.Tools.Logger.DefaultLogLevel), x.JobDir, x.JobEnvVars, Cluster.Connects.GetAuthParam() ) 
                     Logger.LogF( LogLevel.MildVerbose, fun _ -> sprintf "ContainerAppDomainLauncher.Start has returned, current domain is '%s'" AppDomain.CurrentDomain.FriendlyName)
->>>>>>> 3c1e03bc
                 else
                     failwith "Can't find ContainerAppDomainLauncher in Assemblies"
             finally
