--- conflicted
+++ resolved
@@ -173,42 +173,8 @@
         x.ReadStream( readStream, ExpandableBuffer.DefaultReadStreamBlockLength)
         x.GetBufferTuple()
 
-/// <summary>
-/// Prajna allows user to implement customized memory manager. The corresponding class 'Type implement a 
-///     allocFunc: () -> 'Type to grab an object of 'Type (from a pool of preallocated object). 
-///     resetFunc: int -> () to return an object to the pool. 
-/// Jin Li: This class is to be internalized, with a corresponding external implementation at JobDependencies. 
-/// </summary> 
-type internal CustomizedMemoryManager() = 
-    static member val internal MemoryManagerCollectionByName = ConcurrentDictionary<string, _>() with get
-    /// <summary>
-    /// Install a customized Memory Manager, in raw format of storage and no checking
-    /// </summary>
-    /// <param name="id"> Guid that uniquely identified the use of the serializer in the bytestream. The Guid is used by the deserializer to identify the need to 
-    /// run a customized deserializer function to deserialize the object. </param>
-    /// <param name="fullname"> Type name of the object. </param>
-    /// <param name="wrappedEncodeFunc"> Customized Serialization function that encodes an Object to a bytestream.  </param>
-    static member InstallMemoryManager( fullname, allocFunc: unit -> Object, preallocFunc: int -> unit ) = 
-        CustomizedMemoryManager.MemoryManagerCollectionByName.Item( fullname ) <- ( allocFunc, preallocFunc )
-    static member GetAllocFunc<'Type when 'Type :> IDisposable >() = 
-        let bExist, tuple = CustomizedMemoryManager.MemoryManagerCollectionByName.TryGetValue( typeof<'Type>.FullName )
-        if bExist then 
-            let allocFunc, _ = tuple 
-            let wrappedAllocFunc() =
-                allocFunc() :?> 'Type
-            wrappedAllocFunc
-        else 
-            failwith (sprintf "Can't find customized memory manager for type %s" typeof<'Type>.FullName )
-    static member GetPreallocFunc<'Type when 'Type :> IDisposable >() =
-        let bExist, tuple = CustomizedMemoryManager.MemoryManagerCollectionByName.TryGetValue( typeof<'Type>.FullName )
-        if bExist then 
-            let _, preallocFunc = tuple 
-            preallocFunc
-        else 
-            failwith (sprintf "Can't find customized memory manager for type %s" typeof<'Type>.FullName )
-
-//type MStream = MemoryStreamB
-type MStream = StreamBaseByte
+type MStream = MemoryStreamB
+//type MStream = StreamBaseByte
 
 /// <summary>
 /// MemStream is similar to MemoryStream and provide a number of function to ease the read and write object
@@ -271,66 +237,13 @@
     override x.GetNew(size) =
         new MemStream(size) :> StreamBase<byte>
 
-    override x.GetNewOfSameType() =
-        new MemStream(x) :> StreamBase<byte>
+    override x.GetNew(buffer, index, count, writable, publiclyVisible) =
+        new MemStream(buffer, index, count, writable, publiclyVisible) :> StreamBase<byte>
+
     member internal  x.GetValidBuffer() =
         Array.sub (x.GetBuffer()) 0 (int x.Length)
-<<<<<<< HEAD
 
 type Strm =
-    /// <summary>
-    /// Peak next 16B (GUID), and check if the result is null.
-    /// </summary>
-    /// <returns> true if null has been serialized </returns>
-    static member PeekIfNull(x : StreamBase<byte>) = 
-        let pos = x.Position
-        let buf = Array.zeroCreate<_> 16
-        x.ReadBytes( buf ) |> ignore
-        let bRet = Guid( buf ) = CustomizedSerialization.NullObjectGuid
-        x.Seek( pos, SeekOrigin.Begin ) |> ignore
-        bRet
-=======
-    member private x.GetBinaryFormatter() =
-        let fmt = Runtime.Serialization.Formatters.Binary.BinaryFormatter()
-        fmt.SurrogateSelector <- CustomizedSerializationSurrogateSelector()
-        fmt
-    /// Serialize an object to bytestream with BinaryFormatter, support serialization of null. 
-    member internal x.Serialize( obj )=
-        let fmt = x.GetBinaryFormatter()
-        if Utils.IsNull obj then 
-            fmt.Serialize( x, NullObjectForSerialization() )
-        else
-            fmt.Serialize( x, obj )
-    /// Deserialize an object from bytestream with BinaryFormatter, support deserialization of null. 
-    member internal x.Deserialize() =
-        let fmt = x.GetBinaryFormatter()
-        let o = fmt.Deserialize( x )
-        match o with 
-        | :? NullObjectForSerialization -> 
-            null
-        | _ -> 
-            o
-    /// <summary> 
-    /// Serialize a particular object to bytestream using BinaryFormatter, support serialization of null.  
-    /// </summary>
-    member private x.BinaryFormatterSerializeFromTypeName( obj: 'U, fullname:string )=
-            let fmt = x.GetBinaryFormatter()
-            if Utils.IsNull obj then 
-                fmt.Serialize( x, NullObjectForSerialization() )
-            else
-#if DEBUG
-                if obj.GetType().FullName<>fullname then 
-                    System.Diagnostics.Trace.WriteLine ( sprintf "!!! Warning !!! MemStream.SerializeFromTypeName, expect type of %s but get %s"
-                                                                    fullname
-                                                                    (obj.GetType().FullName) )     
-#endif
-                fmt.Serialize( x, obj )
->>>>>>> e14e11ef
-    /// <summary> 
-    /// Write a Null Guid to bytestream
-    /// </summary>
-    static member WriteNull(x : StreamBase<byte>) = 
-        x.WriteBytes( CustomizedSerialization.NullObjectGuid.ToByteArray() ) 
     /// <summary> 
     /// Serialize a particular object to bytestream, allow use of customizable serializer if installed. 
     /// If obj is null, it is serialized to a specific reserved NullObjectGuid for null. 
@@ -354,20 +267,20 @@
                     bCustomized <- true
         if not bCustomized then 
             match (obj) with
-                | :? ((System.Byte)[][]) as arr ->
-                    x.WriteBytes( CustomizedSerialization.ArrSerializerGuid.ToByteArray() )
-                    x.WriteInt32(arr.Length)
-                    for i=0 to arr.Length-1 do
-                        x.WriteInt32(arr.[i].Length)
-                        x.WriteBytes(arr.[i])
-                | :? ((StreamBase<byte>)[]) as arr ->
-                    x.WriteBytes( CustomizedSerialization.MStreamSerializerGuid.ToByteArray() )
-                    x.WriteInt32(arr.Length)
-                    for i=0 to arr.Length-1 do
-                        x.WriteInt32(int32 arr.[i].Length)
-                    for i=0 to arr.Length-1 do
-                        x.AppendNoCopy(arr.[i], 0L, arr.[i].Length)
-                        arr.[i].DecRef()
+//                | :? ((System.Byte)[][]) as arr ->
+//                    x.WriteBytes( CustomizedSerialization.ArrSerializerGuid.ToByteArray() )
+//                    x.WriteInt32(arr.Length)
+//                    for i=0 to arr.Length-1 do
+//                        x.WriteInt32(arr.[i].Length)
+//                        x.WriteBytes(arr.[i])
+//                | :? ((StreamBase<byte>)[]) as arr ->
+//                    x.WriteBytes( CustomizedSerialization.MStreamSerializerGuid.ToByteArray() )
+//                    x.WriteInt32(arr.Length)
+//                    for i=0 to arr.Length-1 do
+//                        x.WriteInt32(int32 arr.[i].Length)
+//                    for i=0 to arr.Length-1 do
+//                        x.AppendNoCopy(arr.[i], 0L, arr.[i].Length)
+//                        arr.[i].DecRef()
                 | _ ->
                     x.WriteBytes( CustomizedSerialization.DefaultSerializerGuid.ToByteArray() )
                     x.BinaryFormatterSerializeFromTypeName( obj, fullname )
@@ -388,28 +301,28 @@
         let typeGuid = Guid( buf ) 
         if typeGuid = CustomizedSerialization.NullObjectGuid then 
             null 
-        elif typeGuid = CustomizedSerialization.ArrSerializerGuid then
-            let arr = Array.zeroCreate<System.Byte[]>(x.ReadInt32())
-            for i=0 to arr.Length-1 do
-                arr.[i] <- Array.zeroCreate<System.Byte>(x.ReadInt32())
-                x.ReadBytes(arr.[i]) |> ignore
-//                let len = x.ReadInt32()
-//                x.Seek(int64 len, SeekOrigin.Current) |> ignore
-//                arr.[i] <- Strm.ArrToReadTo
-            box(arr)
-        elif typeGuid = CustomizedSerialization.MStreamSerializerGuid then
-            let len = x.ReadInt32()
-            let arr = Array.zeroCreate<MemoryStreamB>(len)
-            let arrLen = Array.zeroCreate<int32>(arr.Length)
-            for i=0 to arr.Length-1 do
-                arrLen.[i] <- x.ReadInt32()
-            for i=0 to arr.Length-1 do
-                arr.[i] <- new MemoryStreamB()
-                //arr.[i].WriteFromStream(x, arrLen.[i])
-                arr.[i].AppendNoCopy(x, x.Position, int64 arrLen.[i])
-                x.Seek(int64 arrLen.[i], SeekOrigin.Current) |> ignore
-            //x.DecRef()
-            box(arr)
+//        elif typeGuid = CustomizedSerialization.ArrSerializerGuid then
+//            let arr = Array.zeroCreate<System.Byte[]>(x.ReadInt32())
+//            for i=0 to arr.Length-1 do
+//                arr.[i] <- Array.zeroCreate<System.Byte>(x.ReadInt32())
+//                x.ReadBytes(arr.[i]) |> ignore
+////                let len = x.ReadInt32()
+////                x.Seek(int64 len, SeekOrigin.Current) |> ignore
+////                arr.[i] <- Strm.ArrToReadTo
+//            box(arr)
+//        elif typeGuid = CustomizedSerialization.MStreamSerializerGuid then
+//            let len = x.ReadInt32()
+//            let arr = Array.zeroCreate<MemoryStreamB>(len)
+//            let arrLen = Array.zeroCreate<int32>(arr.Length)
+//            for i=0 to arr.Length-1 do
+//                arrLen.[i] <- x.ReadInt32()
+//            for i=0 to arr.Length-1 do
+//                arr.[i] <- new MemoryStreamB()
+//                //arr.[i].WriteFromStream(x, arrLen.[i])
+//                arr.[i].AppendNoCopy(x, x.Position, int64 arrLen.[i])
+//                x.Seek(int64 arrLen.[i], SeekOrigin.Current) |> ignore
+//            //x.DecRef()
+//            box(arr)
         elif typeGuid <> CustomizedSerialization.DefaultSerializerGuid then 
             let bE, decodeFunc = CustomizedSerialization.DecoderCollectionByGuid.TryGetValue( typeGuid ) 
             if bE then 
@@ -503,7 +416,6 @@
         x.writePtr <- (x.writePtr + len)
         if x.writePtr >= x.bufferSize then
             x.writePtr <- x.writePtr - x.bufferSize
-        
 
     member x.Write(src:'a) =
         if x.freeSize < 1 then
