--- conflicted
+++ resolved
@@ -225,7 +225,6 @@
     | Outgoing
     // Incoming connection
     | Incoming
-<<<<<<< HEAD
     // Any direction
     | AnyDirection
     // Unknown
@@ -272,11 +271,6 @@
         else
             Seq.empty
 
-=======
-    // Unknown
-    | Unknown
-
->>>>>>> 914048da
 
 /// An extension to GenericConn to process NetworkCommand
 /// GenericConn is an internal object which contains Send/Recv Components to process SocketAsyncEventArgs objects
@@ -293,11 +287,8 @@
 ///            network<-SocketAsyncEventArgs           SocketAsyncEventArgs<-NetworkCommand
 ///                                                    Application writes to NetworkCommand queue using ToSend
 type [<AllowNullLiteral>] NetworkCommandQueue internal () as x =
-<<<<<<< HEAD
     static let systemwideRecvProcessor = ConcurrentDictionary<_, NetworkCommandQueueType*(NetworkCommandQueue->NetworkCommand->ManualResetEvent)>(StringComparer.OrdinalIgnoreCase)
     static let systemwideDisconnectProcessor = ConcurrentDictionary<_, NetworkCommandQueueType*(NetworkCommandQueue->unit)>(StringComparer.OrdinalIgnoreCase)
-=======
->>>>>>> 914048da
     static let count = ref -1
     static let MagicNumber = System.Guid("45F9F0E2-AAF1-4F38-82AB-75B876E282C9")
     static let MagicNumberBuf = MagicNumber.ToByteArray()
@@ -450,7 +441,6 @@
             x.ConnectionStatusSet <- ConnectionStatus.BeginConnect
             x.BeginConnect(addr, port)
     member val internal ConnectionType = NetworkCommandQueueType.Unknown with get, set
-<<<<<<< HEAD
     member private x.AddRcvdProcessorForConnectionType() = 
             let ty = x.ConnectionType
             for pair in systemwideRecvProcessor do 
@@ -488,8 +478,6 @@
                     x.GetOrAddRecvProc( name, (procItem x))
         
 
-=======
->>>>>>> 914048da
     // Set the connection type of the queue, if it hasn't been set before 
     member internal x.SetConnectionType( ty: NetworkCommandQueueType ) = 
         match x.ConnectionType with 
@@ -500,7 +488,6 @@
             | _ -> 
                 ()
             x.ConnectionType <- ty
-<<<<<<< HEAD
             x.AddRcvdProcessorForConnectionType()
         | _ -> 
             ()    
@@ -560,10 +547,6 @@
     static member internal AddSystemwideDisconnectProcessor( name, ty, procDisconnect ) = 
         systemwideDisconnectProcessor.Item(name) <- (ty, procDisconnect) 
 
-=======
-        | _ -> 
-            ()    
->>>>>>> 914048da
     // 4. Constructor for loopback connect
     // caller needs to be responsible for disposing the returned NetworkCommandQueue
     static member LoopbackConnect(port : int, onet : NetworkConnections, requireAuth : bool, myguid : Guid, rsaParam : byte[]*byte[], pwd : string) =
@@ -1851,44 +1834,44 @@
 
     member val internal MaxMemory = 0UL with get, set
     member val private Initialized = lazy(
-        // determine max stack memory in bytes
-        let mutable maxMemory = DetailedConfig.GetMemorySpace
-        if (DeploymentSettings.MaxNetworkStackMemory > 0) then 
-            maxMemory <- Math.Min(maxMemory, uint64 DeploymentSettings.MaxNetworkStackMemory)
-        if (DeploymentSettings.MaxNetworkStackMemoryPercentage > 0.0) then
-            maxMemory <- Math.Min(maxMemory, uint64(DeploymentSettings.MaxNetworkStackMemoryPercentage*float DetailedConfig.GetMemorySpace))
-        maxMemory <- maxMemory >>> 1 // half for send, recv
-        x.MaxMemory <- maxMemory
-        let mutable bufSize = DeploymentSettings.NetworkSocketAsyncEventArgBufferSize
-        let mutable maxNumStackBufs = maxMemory / uint64 bufSize
-        if (maxNumStackBufs < 50UL) then
-            // lower the buffer size if not sufficient maximum buffers
-            bufSize <- int(maxMemory / 50UL)
-            maxNumStackBufs <- 50UL
-        if (bufSize < 64000) then
-            failwith "Not sufficient memory"
-        let numInitBufs = Math.Min(DeploymentSettings.InitNetworkSocketAsyncEventArgBuffers, int maxNumStackBufs)
-        let bufSize = bufSize // make it unmutable so it can be captured by closure
-        let maxNumStackBufs = maxNumStackBufs
-        Logger.LogF(LogLevel.Info, fun _ -> sprintf "Initialize network stack with initial buffers: %d max buffers: %d buffer size: %d network threads: %d" numInitBufs maxNumStackBufs bufSize DeploymentSettings.NumNetworkThreads)
-        x.InitStack(numInitBufs, bufSize, int maxNumStackBufs)
-        // for internal queues of SocketAsyncEventArgs in genericnetwork.fs
-        // since flow control takes into account NetworkCommand->SocketAsyncEventArgs and reverse conversion
-        // no need to control queue size here since unProcessedBytes is representative of bytes:
-        // 1. waiting to be converted from NetworkCommand->SocketAsyncEventArgs
-        // 2. on network
-        // 3. waiting to be converted from SocketAsyncEventArgs->NetworkCommand
-        x.fnQRecv <- (fun() -> 
-            let q = new FixedSizeQ<RBufPart<byte>>(int64 DeploymentSettings.MaxSendingQueueLimit, int64 DeploymentSettings.MaxSendingQueueLimit)
-            q.MaxLen <- DeploymentSettings.NetworkSARecvQSize
-            q.DesiredLen <- DeploymentSettings.NetworkSARecvQSize
-            q :> BaseQ<RBufPart<byte>>
-        )
-        x.fnQSend <- Some(fun() -> new FixedLenQ<RBufPart<byte>>(DeploymentSettings.NetworkSASendQSize, DeploymentSettings.NetworkSASendQSize) :> BaseQ<RBufPart<byte>>)
-        // initialize shared memory pool for fast memory stream
-        MemoryStreamB.InitMemStack(DeploymentSettings.InitBufferListNumBuffers, DeploymentSettings.BufferListBufferSize)
-        // start the monitoring
-        x.StartMonitor()
+            // determine max stack memory in bytes
+            let mutable maxMemory = DetailedConfig.GetMemorySpace
+            if (DeploymentSettings.MaxNetworkStackMemory > 0) then 
+                maxMemory <- Math.Min(maxMemory, uint64 DeploymentSettings.MaxNetworkStackMemory)
+            if (DeploymentSettings.MaxNetworkStackMemoryPercentage > 0.0) then
+                maxMemory <- Math.Min(maxMemory, uint64(DeploymentSettings.MaxNetworkStackMemoryPercentage*float DetailedConfig.GetMemorySpace))
+            maxMemory <- maxMemory >>> 1 // half for send, recv
+            x.MaxMemory <- maxMemory
+            let mutable bufSize = DeploymentSettings.NetworkSocketAsyncEventArgBufferSize
+            let mutable maxNumStackBufs = maxMemory / uint64 bufSize
+            if (maxNumStackBufs < 50UL) then
+                // lower the buffer size if not sufficient maximum buffers
+                bufSize <- int(maxMemory / 50UL)
+                maxNumStackBufs <- 50UL
+            if (bufSize < 64000) then
+                failwith "Not sufficient memory"
+            let numInitBufs = Math.Min(DeploymentSettings.InitNetworkSocketAsyncEventArgBuffers, int maxNumStackBufs)
+            let bufSize = bufSize // make it unmutable so it can be captured by closure
+            let maxNumStackBufs = maxNumStackBufs
+            Logger.LogF(LogLevel.Info, fun _ -> sprintf "Initialize network stack with initial buffers: %d max buffers: %d buffer size: %d network threads: %d" numInitBufs maxNumStackBufs bufSize DeploymentSettings.NumNetworkThreads)
+            x.InitStack(numInitBufs, bufSize, int maxNumStackBufs)
+            // for internal queues of SocketAsyncEventArgs in genericnetwork.fs
+            // since flow control takes into account NetworkCommand->SocketAsyncEventArgs and reverse conversion
+            // no need to control queue size here since unProcessedBytes is representative of bytes:
+            // 1. waiting to be converted from NetworkCommand->SocketAsyncEventArgs
+            // 2. on network
+            // 3. waiting to be converted from SocketAsyncEventArgs->NetworkCommand
+            x.fnQRecv <- (fun() -> 
+                let q = new FixedSizeQ<RBufPart<byte>>(int64 DeploymentSettings.MaxSendingQueueLimit, int64 DeploymentSettings.MaxSendingQueueLimit)
+                q.MaxLen <- DeploymentSettings.NetworkSARecvQSize
+                q.DesiredLen <- DeploymentSettings.NetworkSARecvQSize
+                q :> BaseQ<RBufPart<byte>>
+            )
+            x.fnQSend <- Some(fun() -> new FixedLenQ<RBufPart<byte>>(DeploymentSettings.NetworkSASendQSize, DeploymentSettings.NetworkSASendQSize) :> BaseQ<RBufPart<byte>>)
+            // initialize shared memory pool for fast memory stream
+            MemoryStreamB.InitMemStack(DeploymentSettings.InitBufferListNumBuffers, DeploymentSettings.BufferListBufferSize)
+            // start the monitoring
+            x.StartMonitor() 
     )
 
     /// Initialize the object
