--- conflicted
+++ resolved
@@ -1027,11 +1027,7 @@
                 if bNullObject then 
                     jbInfo.FoldState.Item( meta.Partition ) <- meta.Serial
             let t1 = PerfADateTime.UtcNow()
-<<<<<<< HEAD
-            Logger.LogF( LogLevel.MildVerbose, (fun _ -> sprintf "Start readToNetworkFunci partition %d" parti))
-=======
             Logger.LogF( LogLevel.MediumVerbose, (fun _ -> sprintf "Start readToNetworkFunci partition %d" parti))
->>>>>>> 30e17352
             let ret = dset.SyncIterateProtected jbInfo parti (wrappedFunc jbInfo parti )
             Logger.LogF( LogLevel.MildVerbose, (fun _ -> 
                let t2 = PerfADateTime.UtcNow()
@@ -2604,7 +2600,7 @@
     internal ContainerAppDomainInfo() =
     member val Name = "" with get, set
     member val Version = 0L with get, set  
-    member val Ticks = DateTime.MinValue.Ticks with get, set
+    member val Ticks = DateTime.MinValue.Ticks with get, set          
     member val JobIP = "" with get, set
     member val JobPort = -1 with get, set          
     member val JobDir = "" with get, set  
